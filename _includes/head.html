--- conflicted
+++ resolved
@@ -16,14 +16,6 @@
   <meta name="viewport" content="width=device-width, initial-scale=1, maximum-scale=1">
 
   <meta name="twitter:card" content="summary">
-<<<<<<< HEAD
-  <meta name="twitter:title" content="{{ page.title }}">
-  <meta name="twitter:description" content="{{ site.description }}">
-
-  <meta property="og:type" content="article">
-  <meta property="og:title" content="{{ page.title }}">
-  <meta property="og:description" content="{{ site.description }}">
-=======
   <meta name="twitter:title" content="{% if page.title %}{{ page.title }}{% else %}{{ site.title }}{% endif %}">
   <meta name="twitter:description" content="{% if page.excerpt %}{{ page.excerpt | remove: '<p>' | remove: '</p>' }}{% else %}{{ site.description }}{% endif %}">
   {% if site.author.twitter_username %}
@@ -35,7 +27,6 @@
   <meta property="og:title" content="{% if page.title %}{{ page.title }}{% else %}{{ site.title }}{% endif %}">
   <meta property="og:description" content="{% if page.excerpt %}{{ page.excerpt | remove: '<p>' | remove: '</p>' }}{% else %}{{ site.description }}{% endif %}">
   <meta property="og:image" content="{{ site.baseurl }}/images/favicons/favicon-194x194.png" />
->>>>>>> 45bd775e
 
   <link rel="apple-touch-icon" sizes="57x57" href="{{ "images/favicons/apple-touch-icon-57x57.png" | prepend: site.baseurl }}">
   <link rel="apple-touch-icon" sizes="60x60" href="{{ "images/favicons/apple-touch-icon-60x60.png" | prepend: site.baseurl }}">
